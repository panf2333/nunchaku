#pragma once

#include "common.h"

struct Device {
    enum Type {
        INVALID_DEVICE_TYPE = 0, 
        CPU, CUDA
    };

    Type type = INVALID_DEVICE_TYPE;
    int idx = 0;

    static constexpr Device cpu(int idx = 0) {
        return Device{CPU, idx};
    }
    static constexpr Device cuda(int idx = 0) {
        return Device{CUDA, idx};
    }
};

// template<bool readonly>
class Buffer : public std::enable_shared_from_this<Buffer> {
public:
    virtual ~Buffer() {}
    
    void *getPtr() { return ptr; }

    template<typename T>
    T *getPtr() { return reinterpret_cast<T *>(ptr); }

    size_t getSize() { return size; }
    Device getDevice() { return device; }

    virtual bool isAsyncBuffer() { 
        return false;
    }

protected:
    template <typename Derived>
    std::shared_ptr<Derived> shared_from_base() {
        return std::static_pointer_cast<Derived>(shared_from_this());
    }

protected:
    // std::conditional_t<readonly, const void *, void *> ptr;
    void *ptr;
    size_t size;
    Device device;
};

// using Buffer = BufferTemplate<false>;
// using BufferReadonly = BufferTemplate<true>;

class BufferMalloc : public Buffer {
public:
    BufferMalloc(size_t size) {
        this->size = size;
        this->device.type = Device::CPU;
        this->ptr = malloc(size);
    }
    virtual ~BufferMalloc() {
        free(this->ptr);
    }
};

class BufferHost : public Buffer {
public:
    BufferHost(size_t size) {
        this->size = size;
        this->device.type = Device::CPU;
        checkCUDA(cudaHostAlloc(&this->ptr, size, cudaHostAllocPortable));
    }
    virtual ~BufferHost() {
        checkCUDA(cudaFreeHost(this->ptr));
    }
};

class BufferCUDA : public Buffer {
public:
    BufferCUDA(size_t size) {
        this->size = size;
        this->device.type = Device::CUDA;
        checkCUDA(cudaGetDevice(&this->device.idx));
        if (size == 0) {
            this->ptr = nullptr;
        }
        checkCUDA(cudaMallocAsync(&this->ptr, size, 0));    // use default stream to sync with all other streams
    }
    virtual ~BufferCUDA() {
        if (this->size == 0) {
            assert(!this->ptr);
            return;
        }
        checkCUDA(cudaFreeAsync(this->ptr, 0));
    }
    virtual bool isAsyncBuffer() override { 
        return true;
    }
};

class BufferCUDASync : public Buffer {
public:
    BufferCUDASync(size_t size) {
        this->size = size;
        this->device.type = Device::CUDA;
        checkCUDA(cudaGetDevice(&this->device.idx));
        checkCUDA(cudaMalloc(&this->ptr, size));
    }
    virtual ~BufferCUDASync() {
        checkCUDA(cudaFree(this->ptr));
    }
};

class BufferView : public Buffer {
public:
    BufferView(std::shared_ptr<Buffer> reference, size_t offset, size_t size) : reference(reference) {
        assert(offset + size <= reference->getSize());
        this->ptr = (void *)((std::uint8_t *)reference->getPtr() + offset);
        this->size = size;
        this->device = reference->getDevice();
    }

private:
    std::shared_ptr<Buffer> reference;
};

struct TensorShape {
    std::vector<int> dataExtent;
    std::vector<int> dataStride;
    int64_t offset = 0;

    TensorShape() {}
    TensorShape(std::vector<int> shape) : dataExtent(std::move(shape)) {}
    TensorShape(std::initializer_list<int> dims) : dataExtent(dims) {}

    bool is_contiguous() const {
        if (dataStride.empty()) {
            return true;
        }
        if (size() == 0) {
            return true;
        }
        int64_t prod = 1;
        for (int i = dataExtent.size() - 1; i >= 0; i--) {
            if (dataExtent[i] > 1 && dataStride[i] != prod) {
                return false;
            }
            prod *= dataExtent[i];
        }
        return true;
    }
    int ndims() const {
        return dataExtent.size();
    }
    const int &operator[](int idx) const {
        if (idx < 0) {
            return dataExtent.at(dataExtent.size() + idx);
        } else {
            return dataExtent.at(idx);
        }
    }
    int &operator[](int idx) {
        return const_cast<int &>(const_cast<const TensorShape *>(this)->operator[](idx));
    }

    size_t stride(int idx) const {
        if (!dataStride.empty()) {
            if (idx < 0) {
                return dataStride.at(dataStride.size() + idx);
            } else {
                return dataStride.at(idx);
            }
        }

        if (idx < 0) {
            idx = dataExtent.size() + idx;
        }
        assert(idx >= 0 && (size_t)idx < dataExtent.size());
        size_t result = 1;
        for (size_t i = idx + 1; i < dataExtent.size(); i++) {
            assert(dataExtent[i] >= 0);
            result *= dataExtent[i];
        }
        return result;
    }

    size_t size() const {
        if (dataExtent.empty()) {
            return 0;
        }
        size_t result = 1;
        for (int dim : dataExtent) {
            assert(dim >= 0);
            result *= dim;
        }
        return result;
    }

    std::string str() const {
        if (dataExtent.empty()) {
            return "[]";
        }
        std::stringstream ss;
        ss << "[" << dataExtent[0];
        for (size_t i = 1; i < dataExtent.size(); i++) {
            ss << ", " << dataExtent[i];
        }
        ss << "]";
        return ss.str();
    }
};



class Tensor {
public:
    enum ScalarType {
        INVALID_SCALAR_TYPE,
<<<<<<< HEAD
        INT8, INT16, INT32, INT64,
        FP16, FP32, BF16
=======
        INT8, INT32, INT64,
        FP16, FP32, BF16,
        FP8_E4M3, FP8_E5M2,
>>>>>>> 4b9c2e03
    };

    struct TensorOptions {
        Device device_;
        ScalarType dtype_;

        Device device() const { return device_; }
        ScalarType dtype() const { return dtype_; }

        TensorOptions device(Device dev) const {
            TensorOptions result(*this);
            result.device_ = dev;
            return result;
        }
        TensorOptions dtype(ScalarType type) const {
            TensorOptions result(*this);
            result.dtype_ = type;
            return result;
        }
    };

    static const std::map<ScalarType, size_t> scalarSize;
public:
    TensorShape shape;
    ScalarType scalarType;
    std::shared_ptr<Buffer> buffer;

public:
    bool valid() const { return shape.dataExtent.size() > 0; }
    int size(int dim) const { return shape[dim]; }
    bool is_contiguous() const { return shape.is_contiguous(); }
    std::vector<int> sizes() const { return shape.dataExtent; }

    bool is_cuda() const { return device().type == Device::CUDA; }

    TensorOptions options() const { return TensorOptions{device(), dtype()}; }
    int get_device() const { return device().idx; }

    template<typename T>
    T *data_ptr() { return reinterpret_cast<T*>(data_ptr()); }
    template<typename T>
    const T *data_ptr() const { return reinterpret_cast<const T*>(data_ptr()); }
    
    const void *data_ptr() const { return buffer->getPtr<char>() + shape.offset * scalar_size(); }
    void *data_ptr() { return buffer->getPtr<char>() + shape.offset * scalar_size(); }

    Device device() const { return buffer->getDevice(); }

    ScalarType scalar_type() const { return scalarType; }
    ScalarType dtype() const { return scalar_type(); }

    size_t stride(int dim) const { return shape.stride(dim); }

    size_t numel() const { return shape.size(); }
    size_t ndims() const { return shape.ndims(); }

    size_t dim() const { return ndims(); }

    size_t scalar_size() const { return scalarSize.at(scalarType); }

    Tensor operator[](int idx) const {
        assert(ndims() > 1);
        Tensor result;
        result.shape = std::vector<int>(this->shape.dataExtent.begin() + 1, this->shape.dataExtent.end());
        size_t size = stride(0) * scalar_size();
        result.buffer = std::make_shared<BufferView>(this->buffer, idx * size, size);
        result.scalarType = this->scalarType;
        return result;
    }

    template<typename T>
    const T & at(const std::vector<int> &idx) const {
        assert(ndims() == idx.size());
        int64_t offset = 0;
        for (size_t i = 0; i < ndims(); i++) {
            offset += idx.at(i) * stride(i);
        }
        assert(offset >= 0 && offset < numel());
        return this->data_ptr<T>()[offset];
    }

    template<typename T>
    T & at(const std::vector<int> &idx) {
        return const_cast<T &>(const_cast<const Tensor *>(this)->at<T>(idx));
    }

    Tensor slice(int dim, int from, int to) const {
        assert(from <= to);
        Tensor result;
        result.buffer = this->buffer;
        result.scalarType = this->scalarType;

        result.shape = TensorShape(this->shape.dataExtent);
        result.shape[dim] = to - from;
        result.shape.dataStride.resize(result.shape.ndims());
        for (int i = 0; i < result.shape.ndims(); i++) {
            result.shape.dataStride[i] = this->shape.stride(i);
        }
        result.shape.offset = this->shape.offset + this->shape.stride(dim) * from;

        return result;
    }
    Tensor transpose(int dim1, int dim2) const {
        Tensor result;
        result.buffer = this->buffer;
        result.scalarType = this->scalarType;

        result.shape = TensorShape(this->shape.dataExtent);
        result.shape.dataStride.resize(result.shape.ndims());
        for (int i = 0; i < result.shape.ndims(); i++) {
            result.shape.dataStride[i] = this->shape.stride(i);
        }
        result.shape.offset = this->shape.offset;

        std::swap(result.shape.dataExtent[dim1], result.shape.dataExtent[dim2]);
        std::swap(result.shape.dataStride[dim1], result.shape.dataStride[dim2]);

        return result;
    }

    Tensor view(TensorShape shape) const {
        assert(shape.size() == this->shape.size());
        assert(this->is_contiguous());
        Tensor result;
        result.buffer = this->buffer;
        result.scalarType = this->scalarType;
        result.shape = shape;
        result.shape.offset = this->shape.offset;
        return result;
    }
    Tensor reshape(TensorShape shape) const {
        return view(shape);
    }

    // // NOT IMPLEMENTED!!! DONT USE
    // Tensor transpose(int a, int b) const {
    //     throw std::runtime_error("Not implemented");
    // }

    Tensor &zero_() {
        assert(this->is_contiguous());
        checkCUDA(cudaMemset(data_ptr<char>() + shape.offset * scalar_size(), 0, shape.size() * scalar_size()));
        return *this;
    }
    Tensor &copy_(Tensor other) {
        assert(this->is_contiguous());
        assert(other.is_contiguous());
        assert(this->shape.dataExtent == other.shape.dataExtent);
        assert(this->dtype() == other.dtype());

        assert((shape.offset + shape.size()) * scalar_size() <= buffer->getSize());
        assert((other.shape.offset + shape.size()) * scalar_size() <= other.buffer->getSize());

        if (shape.size() == 0) {
            return *this;
        }

        if (this->device().type == Device::CPU && other.device().type == Device::CPU) {
            memcpy(
                data_ptr<char>(), 
                other.data_ptr<char>(), 
                shape.size() * scalar_size()
            );
            return *this;
        }

        lockBuffer(this->buffer, getCurrentCUDAStream());
        lockBuffer(other.buffer, getCurrentCUDAStream());
        checkCUDA(cudaMemcpyAsync(
            data_ptr<char>(), 
            other.data_ptr<char>(), 
            shape.size() * scalar_size(), 
            getCopyKind(this->device(), other.device()),
            getCurrentCUDAStream()
        ));
        return *this;
    }

    // NOT IMPLEMENTED!!! DONT USE
    template<typename T>
    Tensor &fill_(T val) {
        throw std::runtime_error("Not implemented");
        return *this;
    }
    // NOT IMPLEMENTED!!! DONT USE
    Tensor index(std::vector<std::any> whatever) {
        throw std::runtime_error("Not implemented");
    }

public:
    static Tensor allocate(TensorShape shape, ScalarType scalarType, Device device, bool fill = false) {
        Tensor result;
        assert(shape.is_contiguous());
        if (device.type == Device::CPU) {
            result.buffer = std::make_shared<BufferMalloc>(shape.size() * scalarSize.at(scalarType));
        } else if (device.type == Device::CUDA) {
            // TODO: cross device allocate
            result.buffer = std::make_shared<BufferCUDA>(shape.size() * scalarSize.at(scalarType));
        } else {
            assert(false);
        }
        result.scalarType = scalarType;
        result.shape = shape;

        if (fill) {
            if (device.type == Device::CPU) {
                memset(result.buffer->getPtr(), 0xCC, result.buffer->getSize());
            } else if (device.type == Device::CUDA) {
                checkCUDA(cudaMemsetAsync(result.buffer->getPtr(), 0xCC, result.buffer->getSize(), getCurrentCUDAStream()));
            }
        }

        return result;
    }
    static Tensor empty(TensorShape shape, ScalarType scalarType, Device device) {
        return allocate(shape, scalarType, device);
    }
    static Tensor empty_like(const Tensor &tensor) {
        return empty(TensorShape(tensor.shape.dataExtent), tensor.scalarType, tensor.device());
    }
    static Tensor ones(TensorShape shape, ScalarType scalarType, Device device) {
        Tensor result = allocate(shape, scalarType, device);
        // FIXME FIXME FIXME
        checkCUDA(cudaMemsetAsync(result.buffer->getPtr(), 1, result.buffer->getSize(), getCurrentCUDAStream()));
        return result;
    }
    static Tensor allocate_view(TensorShape shape, ScalarType scalarType, std::shared_ptr<Buffer> buffer, size_t offset = 0) {
        Tensor result;
        result.buffer = std::make_shared<BufferView>(buffer, offset, shape.size() * scalarSize.at(scalarType));
        result.scalarType = scalarType;
        result.shape = shape;
        return result;
    }

public:
    Tensor copy(Device device) const {
        if (!buffer) {
            return *this;
        }
        Tensor result = allocate(this->shape.dataExtent, this->scalarType, device);
        result.copy_(*this);

        // lockBuffer(this->buffer, getCurrentCUDAStream());
        // lockBuffer(result.buffer, getCurrentCUDAStream());
        // checkCUDA(cudaMemcpyAsync(result.data_ptr(), this->data_ptr(), result.buffer->getSize(), cudaMemcpyDefault, getCurrentCUDAStream()));
        // if (this->device().type == Device::CPU && device.type == Device::CUDA) {
        //     checkCUDA(cudaMemcpyAsync(result.data_ptr(), this->data_ptr(), result.buffer->getSize(), cudaMemcpyHostToDevice, getCurrentCUDAStream()));
        // } else if (this->device().type == Device::CUDA && device.type == Device::CPU) {
        //     checkCUDA(cudaMemcpyAsync(result.data_ptr(), this->data_ptr(), result.buffer->getSize(), cudaMemcpyDeviceToHost, getCurrentCUDAStream()));
        // } else {
        //     checkCUDA(cudaMemcpyAsync(result.data_ptr(), this->data_ptr(), result.buffer->getSize(), cudaMemcpyDefault, getCurrentCUDAStream()));
        // }
        return result;
    }

    // void copy_range(Tensor &dst, int dim, int lower_bound, int upper_bound) {
    //     if (upper_bound > shape[dim]) {
    //         upper_bound = shape[dim];
    //     }
    //     if (lower_bound >= upper_bound) {
    //         return;
    //     }
    //     auto shapeOut = this->shape;
    //     shapeOut[dim] = upper_bound - lower_bound;
    //     assert(dst.shape.data == shapeOut.data);
    //     checkCUDA(cudaMemcpy2DAsync(
    //         dst.
    //     ));
    // }

private:
    static cudaMemcpyKind getCopyKind(Device dst, Device src) {
        if (src.type == Device::CPU && dst.type == Device::CUDA) {
            return cudaMemcpyHostToDevice;
        }
        if (src.type == Device::CUDA && dst.type == Device::CPU) {
            return cudaMemcpyDeviceToHost;
        }
        if (src.type == Device::CUDA && dst.type == Device::CUDA) {
            return cudaMemcpyDeviceToDevice;
        }
        if (src.type == Device::CPU && dst.type == Device::CPU) {
            return cudaMemcpyHostToHost;
        }
        return cudaMemcpyDefault;
    }

    // static bool isAsyncBuffer(Buffer *buffer) {
    //     return dynamic_cast<BufferCUDA *>(buffer);
    // }

    static inline std::map<cudaStream_t, std::set<std::shared_ptr<Buffer>>> lockedBuffers;
    
public:
    // before launching an async operation, make sure to lock the buffer in case the buffer is freed before GPU completes
    static void lockBuffer(std::shared_ptr<Buffer> buffer, cudaStream_t stream) {
        if (!buffer->isAsyncBuffer()) {
            lockedBuffers[stream].insert(buffer);
        }
    }

    // we could unlock buffers after sync with GPU
    static void unlockBuffers() {
        lockedBuffers.clear();
    }
    static void unlockBuffers(cudaStream_t stream) {
        lockedBuffers[stream].clear();
    }

    static void synchronizeDevice() {
        checkCUDA(cudaDeviceSynchronize());
        unlockBuffers();
    }
    static void synchronizeStream(cudaStream_t stream) {
        checkCUDA(cudaStreamSynchronize(stream));
        unlockBuffers(stream);
    }
};

inline const std::map<Tensor::ScalarType, size_t> Tensor::scalarSize = {
    {INT8, 1},
    {INT16, 2},
    {INT32, 4},
    {INT64, 8},
    {FP16, 2},
    {FP32, 4},
    {BF16, 2},
    {FP8_E4M3, 1},
    {FP8_E5M2, 1},
};

struct TensorsProvider {
    virtual ~TensorsProvider() {}
    virtual bool contains(const std::string &key) const = 0;
    virtual Tensor getTensor(const std::string &key) = 0;
};<|MERGE_RESOLUTION|>--- conflicted
+++ resolved
@@ -217,14 +217,9 @@
 public:
     enum ScalarType {
         INVALID_SCALAR_TYPE,
-<<<<<<< HEAD
         INT8, INT16, INT32, INT64,
-        FP16, FP32, BF16
-=======
-        INT8, INT32, INT64,
         FP16, FP32, BF16,
         FP8_E4M3, FP8_E5M2,
->>>>>>> 4b9c2e03
     };
 
     struct TensorOptions {
